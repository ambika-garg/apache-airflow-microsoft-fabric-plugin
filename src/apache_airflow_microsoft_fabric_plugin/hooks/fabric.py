--- conflicted
+++ resolved
@@ -170,16 +170,6 @@
     
         headers = self.get_headers()
         response = self._send_request("GET", location, headers=headers)
-<<<<<<< HEAD
-
-        if response.ok:
-            item_run_details = response.json()
-            item_failure_reason = item_run_details.get("failureReason", dict())
-            if item_failure_reason is not None and item_failure_reason.get("errorCode") in ["RequestExecutionFailed", "NotFound"]:
-                raise FabricRunItemException("Unable to get item run details.")
-            return item_run_details
-=======
->>>>>>> 5ea3de09
         response.raise_for_status()
         
         item_run_details = response.json()
