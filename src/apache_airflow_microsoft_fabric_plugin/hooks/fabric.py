--- conflicted
+++ resolved
@@ -6,11 +6,8 @@
 import aiohttp
 import requests
 from asgiref.sync import sync_to_async
-<<<<<<< HEAD
 from tenacity import retry, stop_after_attempt, wait_exponential
 
-=======
->>>>>>> 1db3d2e3
 from airflow.exceptions import AirflowException
 from airflow.hooks.base import BaseHook
 from airflow.models import Connection
